{
  "name": "typeorm",
  "private": true,
  "version": "0.1.1",
  "description": "Data-Mapper ORM for TypeScript, ES7, ES6, ES5. Supports MySQL, PostgreSQL, MariaDB, SQLite, MS SQL Server, Oracle, WebSQL, MongoDB databases.",
  "license": "MIT",
  "readmeFilename": "README.md",
  "author": {
    "name": "Umed Khudoiberdiev",
    "email": "pleerock.me@gmail.com"
  },
  "repository": {
    "type": "git",
    "url": "https://github.com/typeorm/typeorm.git"
  },
  "bugs": {
    "url": "https://github.com/typeorm/typeorm/issues"
  },
  "tags": [
    "orm",
    "typescript",
    "typescript-orm",
    "mysql",
    "mysql-orm",
    "postgresql",
    "postgresql-orm",
    "mariadb",
    "mariadb-orm",
    "sqlite",
    "sqlite-orm",
    "sql-server",
    "sql-server-orm",
    "oracle",
    "oracle-orm",
    "websql",
    "websql-orm"
  ],
  "browser": "./browser",
  "module": "index",
  "devDependencies": {
    "@types/chai": "^4.0.4",
<<<<<<< HEAD
    "@types/chai-as-promised": "0.0.31",
    "@types/mkdirp": "^0.5.1",
    "@types/mocha": "^2.2.42",
    "@types/node": "^8.0.26",
    "@types/rimraf": "^2.0.2",
    "@types/sinon": "^2.3.3",
=======
    "@types/chai-as-promised": "7.1.0",
    "@types/mocha": "^2.2.42",
    "@types/node": "^8.0.41",
    "@types/sinon": "^2.3.6",
>>>>>>> d565fc4e
    "chai": "^3.5.0",
    "chai-as-promised": "^7.1.1",
    "del": "^3.0.0",
    "gulp": "^3.9.1",
    "gulp-file": "^0.3.0",
    "gulp-istanbul": "^1.1.2",
    "gulp-mocha": "^3.0.1",
    "gulp-rename": "^1.2.2",
    "gulp-replace": "^0.6.1",
    "gulp-shell": "^0.6.3",
    "gulp-sourcemaps": "^2.6.1",
    "gulp-tslint": "^8.1.2",
    "gulp-typescript": "^3.2.2",
    "gulp-uglify": "^3.0.0",
    "gulpclass": "^0.1.2",
    "mocha": "^2.5.3",
    "mongodb": "^2.2.33",
    "mssql": "^4.0.4",
    "mysql": "^2.15.0",
    "mysql2": "^1.4.1",
    "pg": "^7.3.0",
    "redis": "^2.8.0",
    "remap-istanbul": "^0.9.5",
    "rimraf": "^2.6.2",
    "sinon": "^2.4.1",
    "sinon-chai": "^2.13.0",
    "sqlite3": "^3.1.13",
    "ts-node": "^3.3.0",
    "tslint": "^5.6.0",
    "tslint-stylish": "^2.1.0",
    "typescript": "^2.5.3"
  },
  "dependencies": {
    "app-root-path": "^2.0.1",
    "chalk": "^2.0.1",
    "cli-highlight": "^1.1.4",
    "dotenv": "^4.0.0",
    "glob": "^7.1.2",
    "js-yaml": "^3.8.4",
    "mkdirp": "^0.5.1",
    "reflect-metadata": "^0.1.10",
    "xml2js": "^0.4.17",
    "yargonaut": "^1.1.2",
    "yargs": "^9.0.1"
  },
  "scripts": {
    "test": "gulp ci-tests",
    "compile": "tsc",
    "setup:config": "gulp createTravisOrmConfig",
    "package": "gulp package"
  },
  "bin": {
    "typeorm": "./cli.js"
  },
  "collective": {
    "type": "opencollective",
    "url": "https://opencollective.com/typeorm",
    "logo": "https://opencollective.com/opencollective/logo.txt"
  }
}<|MERGE_RESOLUTION|>--- conflicted
+++ resolved
@@ -39,19 +39,10 @@
   "module": "index",
   "devDependencies": {
     "@types/chai": "^4.0.4",
-<<<<<<< HEAD
-    "@types/chai-as-promised": "0.0.31",
-    "@types/mkdirp": "^0.5.1",
-    "@types/mocha": "^2.2.42",
-    "@types/node": "^8.0.26",
-    "@types/rimraf": "^2.0.2",
-    "@types/sinon": "^2.3.3",
-=======
     "@types/chai-as-promised": "7.1.0",
     "@types/mocha": "^2.2.42",
     "@types/node": "^8.0.41",
     "@types/sinon": "^2.3.6",
->>>>>>> d565fc4e
     "chai": "^3.5.0",
     "chai-as-promised": "^7.1.1",
     "del": "^3.0.0",
